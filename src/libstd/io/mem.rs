// Copyright 2013 The Rust Project Developers. See the COPYRIGHT
// file at the top-level directory of this distribution and at
// http://rust-lang.org/COPYRIGHT.
//
// Licensed under the Apache License, Version 2.0 <LICENSE-APACHE or
// http://www.apache.org/licenses/LICENSE-2.0> or the MIT license
// <LICENSE-MIT or http://opensource.org/licenses/MIT>, at your
// option. This file may not be copied, modified, or distributed
// except according to those terms.
//
// ignore-lexer-test FIXME #15679

//! Readers and Writers for in-memory buffers

use cmp::min;
use option::Option::None;
use result::Result::{Err, Ok};
use io;
use io::{Reader, Writer, Seek, Buffer, IoError, SeekStyle, IoResult};
use slice::{self, AsSlice, SliceExt};
use vec::Vec;

const BUF_CAPACITY: uint = 128;

fn combine(seek: SeekStyle, cur: uint, end: uint, offset: i64) -> IoResult<u64> {
    // compute offset as signed and clamp to prevent overflow
    let pos = match seek {
        io::SeekSet => 0,
        io::SeekEnd => end,
        io::SeekCur => cur,
    } as i64;

    if offset + pos < 0 {
        Err(IoError {
            kind: io::InvalidInput,
            desc: "invalid seek to a negative offset",
            detail: None
        })
    } else {
        Ok((offset + pos) as u64)
    }
}

impl Writer for Vec<u8> {
    #[inline]
    fn write(&mut self, buf: &[u8]) -> IoResult<()> {
        self.push_all(buf);
        Ok(())
    }
}

/// Writes to an owned, growable byte vector
///
/// # Example
///
/// ```rust
/// # #![allow(unused_must_use)]
/// use std::io::MemWriter;
///
/// let mut w = MemWriter::new();
/// w.write(&[0, 1, 2]);
///
/// assert_eq!(w.into_inner(), vec!(0, 1, 2));
/// ```
#[deprecated = "use the Vec<u8> Writer implementation directly"]
#[derive(Clone)]
pub struct MemWriter {
    buf: Vec<u8>,
}

#[allow(deprecated)]
impl MemWriter {
    /// Create a new `MemWriter`.
    #[inline]
    pub fn new() -> MemWriter {
        MemWriter::with_capacity(BUF_CAPACITY)
    }
    /// Create a new `MemWriter`, allocating at least `n` bytes for
    /// the internal buffer.
    #[inline]
    pub fn with_capacity(n: uint) -> MemWriter {
        MemWriter::from_vec(Vec::with_capacity(n))
    }
    /// Create a new `MemWriter` that will append to an existing `Vec`.
    #[inline]
    pub fn from_vec(buf: Vec<u8>) -> MemWriter {
        MemWriter { buf: buf }
    }

    /// Acquires an immutable reference to the underlying buffer of this
    /// `MemWriter`.
    #[inline]
    pub fn get_ref<'a>(&'a self) -> &'a [u8] { self.buf.as_slice() }

    /// Unwraps this `MemWriter`, returning the underlying buffer
    #[inline]
    pub fn into_inner(self) -> Vec<u8> { self.buf }
}

impl Writer for MemWriter {
    #[inline]
    fn write(&mut self, buf: &[u8]) -> IoResult<()> {
        self.buf.push_all(buf);
        Ok(())
    }
}

/// Reads from an owned byte vector
///
/// # Example
///
/// ```rust
/// # #![allow(unused_must_use)]
/// use std::io::MemReader;
///
/// let mut r = MemReader::new(vec!(0, 1, 2));
///
/// assert_eq!(r.read_to_end().unwrap(), vec!(0, 1, 2));
/// ```
pub struct MemReader {
    buf: Vec<u8>,
    pos: uint
}

impl MemReader {
    /// Creates a new `MemReader` which will read the buffer given. The buffer
    /// can be re-acquired through `unwrap`
    #[inline]
    pub fn new(buf: Vec<u8>) -> MemReader {
        MemReader {
            buf: buf,
            pos: 0
        }
    }

    /// Tests whether this reader has read all bytes in its buffer.
    ///
    /// If `true`, then this will no longer return bytes from `read`.
    #[inline]
    pub fn eof(&self) -> bool { self.pos >= self.buf.len() }

    /// Acquires an immutable reference to the underlying buffer of this
    /// `MemReader`.
    ///
    /// No method is exposed for acquiring a mutable reference to the buffer
    /// because it could corrupt the state of this `MemReader`.
    #[inline]
    pub fn get_ref<'a>(&'a self) -> &'a [u8] { self.buf.as_slice() }

    /// Unwraps this `MemReader`, returning the underlying buffer
    #[inline]
    pub fn into_inner(self) -> Vec<u8> { self.buf }
}

impl Reader for MemReader {
    #[inline]
    fn read(&mut self, buf: &mut [u8]) -> IoResult<uint> {
        if self.eof() { return Err(io::standard_error(io::EndOfFile)) }

        let write_len = min(buf.len(), self.buf.len() - self.pos);
        {
<<<<<<< HEAD
            let input = &self.buf[self.pos.. self.pos + write_len];
            let output = buf.slice_to_mut(write_len);
=======
            let input = &self.buf[self.pos.. (self.pos + write_len)];
            let output = &mut buf[.. write_len];
>>>>>>> 537889aa
            assert_eq!(input.len(), output.len());
            slice::bytes::copy_memory(output, input);
        }
        self.pos += write_len;
        assert!(self.pos <= self.buf.len());

        return Ok(write_len);
    }
}

impl Seek for MemReader {
    #[inline]
    fn tell(&self) -> IoResult<u64> { Ok(self.pos as u64) }

    #[inline]
    fn seek(&mut self, pos: i64, style: SeekStyle) -> IoResult<()> {
        let new = try!(combine(style, self.pos, self.buf.len(), pos));
        self.pos = new as uint;
        Ok(())
    }
}

impl Buffer for MemReader {
    #[inline]
    fn fill_buf<'a>(&'a mut self) -> IoResult<&'a [u8]> {
        if self.pos < self.buf.len() {
            Ok(&self.buf[self.pos..])
        } else {
            Err(io::standard_error(io::EndOfFile))
        }
    }

    #[inline]
    fn consume(&mut self, amt: uint) { self.pos += amt; }
}

impl<'a> Reader for &'a [u8] {
    #[inline]
    fn read(&mut self, buf: &mut [u8]) -> IoResult<uint> {
        if self.is_empty() { return Err(io::standard_error(io::EndOfFile)); }

        let write_len = min(buf.len(), self.len());
        {
            let input = &self[..write_len];
            let output = &mut buf[.. write_len];
            slice::bytes::copy_memory(output, input);
        }

        *self = &self[write_len..];

        Ok(write_len)
    }
}

impl<'a> Buffer for &'a [u8] {
    #[inline]
    fn fill_buf(&mut self) -> IoResult<&[u8]> {
        if self.is_empty() {
            Err(io::standard_error(io::EndOfFile))
        } else {
            Ok(*self)
        }
    }

    #[inline]
    fn consume(&mut self, amt: uint) {
        *self = &self[amt..];
    }
}


/// Writes to a fixed-size byte slice
///
/// If a write will not fit in the buffer, it returns an error and does not
/// write any data.
///
/// # Example
///
/// ```rust
/// # #![allow(unused_must_use)]
/// use std::io::BufWriter;
///
/// let mut buf = [0; 4];
/// {
///     let mut w = BufWriter::new(&mut buf);
///     w.write(&[0, 1, 2]);
/// }
/// assert!(buf == [0, 1, 2, 0]);
/// ```
pub struct BufWriter<'a> {
    buf: &'a mut [u8],
    pos: uint
}

impl<'a> BufWriter<'a> {
    /// Creates a new `BufWriter` which will wrap the specified buffer. The
    /// writer initially starts at position 0.
    #[inline]
    pub fn new(buf: &'a mut [u8]) -> BufWriter<'a> {
        BufWriter {
            buf: buf,
            pos: 0
        }
    }
}

impl<'a> Writer for BufWriter<'a> {
    #[inline]
    fn write(&mut self, src: &[u8]) -> IoResult<()> {
        let dst = &mut self.buf[self.pos..];
        let dst_len = dst.len();

        if dst_len == 0 {
            return Err(io::standard_error(io::EndOfFile));
        }

        let src_len = src.len();

        if dst_len >= src_len {
            slice::bytes::copy_memory(dst, src);

            self.pos += src_len;

            Ok(())
        } else {
            slice::bytes::copy_memory(dst, &src[..dst_len]);

            self.pos += dst_len;

            Err(io::standard_error(io::ShortWrite(dst_len)))
        }
    }
}

impl<'a> Seek for BufWriter<'a> {
    #[inline]
    fn tell(&self) -> IoResult<u64> { Ok(self.pos as u64) }

    #[inline]
    fn seek(&mut self, pos: i64, style: SeekStyle) -> IoResult<()> {
        let new = try!(combine(style, self.pos, self.buf.len(), pos));
        self.pos = min(new as uint, self.buf.len());
        Ok(())
    }
}

/// Reads from a fixed-size byte slice
///
/// # Example
///
/// ```rust
/// # #![allow(unused_must_use)]
/// use std::io::BufReader;
///
/// let buf = [0, 1, 2, 3];
/// let mut r = BufReader::new(&buf);
///
/// assert_eq!(r.read_to_end().unwrap(), vec![0, 1, 2, 3]);
/// ```
pub struct BufReader<'a> {
    buf: &'a [u8],
    pos: uint
}

impl<'a> BufReader<'a> {
    /// Creates a new buffered reader which will read the specified buffer
    #[inline]
    pub fn new(buf: &'a [u8]) -> BufReader<'a> {
        BufReader {
            buf: buf,
            pos: 0
        }
    }

    /// Tests whether this reader has read all bytes in its buffer.
    ///
    /// If `true`, then this will no longer return bytes from `read`.
    #[inline]
    pub fn eof(&self) -> bool { self.pos >= self.buf.len() }
}

impl<'a> Reader for BufReader<'a> {
    #[inline]
    fn read(&mut self, buf: &mut [u8]) -> IoResult<uint> {
        if self.eof() { return Err(io::standard_error(io::EndOfFile)) }

        let write_len = min(buf.len(), self.buf.len() - self.pos);
        {
<<<<<<< HEAD
            let input = &self.buf[self.pos.. self.pos + write_len];
            let output = buf.slice_to_mut(write_len);
=======
            let input = &self.buf[self.pos.. (self.pos + write_len)];
            let output = &mut buf[.. write_len];
>>>>>>> 537889aa
            assert_eq!(input.len(), output.len());
            slice::bytes::copy_memory(output, input);
        }
        self.pos += write_len;
        assert!(self.pos <= self.buf.len());

        return Ok(write_len);
     }
}

impl<'a> Seek for BufReader<'a> {
    #[inline]
    fn tell(&self) -> IoResult<u64> { Ok(self.pos as u64) }

    #[inline]
    fn seek(&mut self, pos: i64, style: SeekStyle) -> IoResult<()> {
        let new = try!(combine(style, self.pos, self.buf.len(), pos));
        self.pos = new as uint;
        Ok(())
    }
}

impl<'a> Buffer for BufReader<'a> {
    #[inline]
    fn fill_buf(&mut self) -> IoResult<&[u8]> {
        if self.pos < self.buf.len() {
            Ok(&self.buf[self.pos..])
        } else {
            Err(io::standard_error(io::EndOfFile))
        }
    }

    #[inline]
    fn consume(&mut self, amt: uint) { self.pos += amt; }
}

#[cfg(test)]
mod test {
    extern crate "test" as test_crate;
    use io::{SeekSet, SeekCur, SeekEnd, Reader, Writer, Seek};
    use prelude::v1::{Ok, Err, range,  Vec, Buffer,  AsSlice, SliceExt};
    use prelude::v1::IteratorExt;
    use io;
    use iter::repeat;
    use self::test_crate::Bencher;
    use super::*;

    #[test]
    fn test_vec_writer() {
        let mut writer = Vec::new();
        writer.write(&[0]).unwrap();
        writer.write(&[1, 2, 3]).unwrap();
        writer.write(&[4, 5, 6, 7]).unwrap();
        let b: &[_] = &[0, 1, 2, 3, 4, 5, 6, 7];
        assert_eq!(writer.as_slice(), b);
    }

    #[test]
    fn test_mem_writer() {
        let mut writer = MemWriter::new();
        writer.write(&[0]).unwrap();
        writer.write(&[1, 2, 3]).unwrap();
        writer.write(&[4, 5, 6, 7]).unwrap();
        let b: &[_] = &[0, 1, 2, 3, 4, 5, 6, 7];
        assert_eq!(writer.get_ref(), b);
    }

    #[test]
    fn test_buf_writer() {
        let mut buf = [0 as u8; 9];
        {
            let mut writer = BufWriter::new(&mut buf);
            assert_eq!(writer.tell(), Ok(0));
            writer.write(&[0]).unwrap();
            assert_eq!(writer.tell(), Ok(1));
            writer.write(&[1, 2, 3]).unwrap();
            writer.write(&[4, 5, 6, 7]).unwrap();
            assert_eq!(writer.tell(), Ok(8));
            writer.write(&[]).unwrap();
            assert_eq!(writer.tell(), Ok(8));

            assert_eq!(writer.write(&[8, 9]).err().unwrap().kind, io::ShortWrite(1));
            assert_eq!(writer.write(&[10]).err().unwrap().kind, io::EndOfFile);
        }
        let b: &[_] = &[0, 1, 2, 3, 4, 5, 6, 7, 8];
        assert_eq!(buf, b);
    }

    #[test]
    fn test_buf_writer_seek() {
        let mut buf = [0 as u8; 8];
        {
            let mut writer = BufWriter::new(&mut buf);
            assert_eq!(writer.tell(), Ok(0));
            writer.write(&[1]).unwrap();
            assert_eq!(writer.tell(), Ok(1));

            writer.seek(2, SeekSet).unwrap();
            assert_eq!(writer.tell(), Ok(2));
            writer.write(&[2]).unwrap();
            assert_eq!(writer.tell(), Ok(3));

            writer.seek(-2, SeekCur).unwrap();
            assert_eq!(writer.tell(), Ok(1));
            writer.write(&[3]).unwrap();
            assert_eq!(writer.tell(), Ok(2));

            writer.seek(-1, SeekEnd).unwrap();
            assert_eq!(writer.tell(), Ok(7));
            writer.write(&[4]).unwrap();
            assert_eq!(writer.tell(), Ok(8));

        }
        let b: &[_] = &[1, 3, 2, 0, 0, 0, 0, 4];
        assert_eq!(buf, b);
    }

    #[test]
    fn test_buf_writer_error() {
        let mut buf = [0 as u8; 2];
        let mut writer = BufWriter::new(&mut buf);
        writer.write(&[0]).unwrap();

        match writer.write(&[0, 0]) {
            Ok(..) => panic!(),
            Err(e) => assert_eq!(e.kind, io::ShortWrite(1)),
        }
    }

    #[test]
    fn test_mem_reader() {
        let mut reader = MemReader::new(vec!(0, 1, 2, 3, 4, 5, 6, 7));
        let mut buf = [];
        assert_eq!(reader.read(&mut buf), Ok(0));
        assert_eq!(reader.tell(), Ok(0));
        let mut buf = [0];
        assert_eq!(reader.read(&mut buf), Ok(1));
        assert_eq!(reader.tell(), Ok(1));
        let b: &[_] = &[0];
        assert_eq!(buf, b);
        let mut buf = [0; 4];
        assert_eq!(reader.read(&mut buf), Ok(4));
        assert_eq!(reader.tell(), Ok(5));
        let b: &[_] = &[1, 2, 3, 4];
        assert_eq!(buf, b);
        assert_eq!(reader.read(&mut buf), Ok(3));
        let b: &[_] = &[5, 6, 7];
        assert_eq!(&buf[..3], b);
        assert!(reader.read(&mut buf).is_err());
        let mut reader = MemReader::new(vec!(0, 1, 2, 3, 4, 5, 6, 7));
        assert_eq!(reader.read_until(3).unwrap(), vec!(0, 1, 2, 3));
        assert_eq!(reader.read_until(3).unwrap(), vec!(4, 5, 6, 7));
        assert!(reader.read(&mut buf).is_err());
    }

    #[test]
    fn test_slice_reader() {
        let in_buf = vec![0, 1, 2, 3, 4, 5, 6, 7];
        let mut reader = &mut in_buf.as_slice();
        let mut buf = [];
        assert_eq!(reader.read(&mut buf), Ok(0));
        let mut buf = [0];
        assert_eq!(reader.read(&mut buf), Ok(1));
        assert_eq!(reader.len(), 7);
        let b: &[_] = &[0];
        assert_eq!(buf.as_slice(), b);
        let mut buf = [0; 4];
        assert_eq!(reader.read(&mut buf), Ok(4));
        assert_eq!(reader.len(), 3);
        let b: &[_] = &[1, 2, 3, 4];
        assert_eq!(buf.as_slice(), b);
        assert_eq!(reader.read(&mut buf), Ok(3));
        let b: &[_] = &[5, 6, 7];
        assert_eq!(&buf[..3], b);
        assert!(reader.read(&mut buf).is_err());
        let mut reader = &mut in_buf.as_slice();
        assert_eq!(reader.read_until(3).unwrap(), vec!(0, 1, 2, 3));
        assert_eq!(reader.read_until(3).unwrap(), vec!(4, 5, 6, 7));
        assert!(reader.read(&mut buf).is_err());
    }

    #[test]
    fn test_buf_reader() {
        let in_buf = vec![0, 1, 2, 3, 4, 5, 6, 7];
        let mut reader = BufReader::new(in_buf.as_slice());
        let mut buf = [];
        assert_eq!(reader.read(&mut buf), Ok(0));
        assert_eq!(reader.tell(), Ok(0));
        let mut buf = [0];
        assert_eq!(reader.read(&mut buf), Ok(1));
        assert_eq!(reader.tell(), Ok(1));
        let b: &[_] = &[0];
        assert_eq!(buf, b);
        let mut buf = [0; 4];
        assert_eq!(reader.read(&mut buf), Ok(4));
        assert_eq!(reader.tell(), Ok(5));
        let b: &[_] = &[1, 2, 3, 4];
        assert_eq!(buf, b);
        assert_eq!(reader.read(&mut buf), Ok(3));
        let b: &[_] = &[5, 6, 7];
        assert_eq!(&buf[..3], b);
        assert!(reader.read(&mut buf).is_err());
        let mut reader = BufReader::new(in_buf.as_slice());
        assert_eq!(reader.read_until(3).unwrap(), vec!(0, 1, 2, 3));
        assert_eq!(reader.read_until(3).unwrap(), vec!(4, 5, 6, 7));
        assert!(reader.read(&mut buf).is_err());
    }

    #[test]
    fn test_read_char() {
        let b = b"Vi\xE1\xBB\x87t";
        let mut r = BufReader::new(b);
        assert_eq!(r.read_char(), Ok('V'));
        assert_eq!(r.read_char(), Ok('i'));
        assert_eq!(r.read_char(), Ok('ệ'));
        assert_eq!(r.read_char(), Ok('t'));
        assert!(r.read_char().is_err());
    }

    #[test]
    fn test_read_bad_char() {
        let b = b"\x80";
        let mut r = BufReader::new(b);
        assert!(r.read_char().is_err());
    }

    #[test]
    fn test_write_strings() {
        let mut writer = MemWriter::new();
        writer.write_str("testing").unwrap();
        writer.write_line("testing").unwrap();
        writer.write_str("testing").unwrap();
        let mut r = BufReader::new(writer.get_ref());
        assert_eq!(r.read_to_string().unwrap(), "testingtesting\ntesting");
    }

    #[test]
    fn test_write_char() {
        let mut writer = MemWriter::new();
        writer.write_char('a').unwrap();
        writer.write_char('\n').unwrap();
        writer.write_char('ệ').unwrap();
        let mut r = BufReader::new(writer.get_ref());
        assert_eq!(r.read_to_string().unwrap(), "a\nệ");
    }

    #[test]
    fn test_read_whole_string_bad() {
        let buf = [0xff];
        let mut r = BufReader::new(&buf);
        match r.read_to_string() {
            Ok(..) => panic!(),
            Err(..) => {}
        }
    }

    #[test]
    fn seek_past_end() {
        let buf = [0xff];
        let mut r = BufReader::new(&buf);
        r.seek(10, SeekSet).unwrap();
        assert!(r.read(&mut []).is_err());

        let mut r = MemReader::new(vec!(10));
        r.seek(10, SeekSet).unwrap();
        assert!(r.read(&mut []).is_err());

        let mut buf = [0];
        let mut r = BufWriter::new(&mut buf);
        r.seek(10, SeekSet).unwrap();
        assert!(r.write(&[3]).is_err());
    }

    #[test]
    fn seek_before_0() {
        let buf = [0xff];
        let mut r = BufReader::new(&buf);
        assert!(r.seek(-1, SeekSet).is_err());

        let mut r = MemReader::new(vec!(10));
        assert!(r.seek(-1, SeekSet).is_err());

        let mut buf = [0];
        let mut r = BufWriter::new(&mut buf);
        assert!(r.seek(-1, SeekSet).is_err());
    }

    #[test]
    fn io_read_at_least() {
        let mut r = MemReader::new(vec![1, 2, 3, 4, 5, 6, 7, 8]);
        let mut buf = [0; 3];
        assert!(r.read_at_least(buf.len(), &mut buf).is_ok());
        let b: &[_] = &[1, 2, 3];
        assert_eq!(buf, b);
        assert!(r.read_at_least(0, buf.slice_to_mut(0)).is_ok());
        assert_eq!(buf, b);
        assert!(r.read_at_least(buf.len(), &mut buf).is_ok());
        let b: &[_] = &[4, 5, 6];
        assert_eq!(buf, b);
        assert!(r.read_at_least(buf.len(), &mut buf).is_err());
        let b: &[_] = &[7, 8, 6];
        assert_eq!(buf, b);
    }

    fn do_bench_mem_writer(b: &mut Bencher, times: uint, len: uint) {
        let src: Vec<u8> = repeat(5).take(len).collect();

        b.bytes = (times * len) as u64;
        b.iter(|| {
            let mut wr = MemWriter::new();
            for _ in range(0, times) {
                wr.write(src.as_slice()).unwrap();
            }

            let v = wr.into_inner();
            assert_eq!(v.len(), times * len);
            assert!(v.iter().all(|x| *x == 5));
        });
    }

    #[bench]
    fn bench_mem_writer_001_0000(b: &mut Bencher) {
        do_bench_mem_writer(b, 1, 0)
    }

    #[bench]
    fn bench_mem_writer_001_0010(b: &mut Bencher) {
        do_bench_mem_writer(b, 1, 10)
    }

    #[bench]
    fn bench_mem_writer_001_0100(b: &mut Bencher) {
        do_bench_mem_writer(b, 1, 100)
    }

    #[bench]
    fn bench_mem_writer_001_1000(b: &mut Bencher) {
        do_bench_mem_writer(b, 1, 1000)
    }

    #[bench]
    fn bench_mem_writer_100_0000(b: &mut Bencher) {
        do_bench_mem_writer(b, 100, 0)
    }

    #[bench]
    fn bench_mem_writer_100_0010(b: &mut Bencher) {
        do_bench_mem_writer(b, 100, 10)
    }

    #[bench]
    fn bench_mem_writer_100_0100(b: &mut Bencher) {
        do_bench_mem_writer(b, 100, 100)
    }

    #[bench]
    fn bench_mem_writer_100_1000(b: &mut Bencher) {
        do_bench_mem_writer(b, 100, 1000)
    }

    #[bench]
    fn bench_mem_reader(b: &mut Bencher) {
        b.iter(|| {
            let buf = [5 as u8; 100].to_vec();
            {
                let mut rdr = MemReader::new(buf);
                for _i in range(0u, 10) {
                    let mut buf = [0 as u8; 10];
                    rdr.read(&mut buf).unwrap();
                    assert_eq!(buf.as_slice(), [5; 10].as_slice());
                }
            }
        });
    }

    #[bench]
    fn bench_buf_writer(b: &mut Bencher) {
        b.iter(|| {
            let mut buf = [0 as u8; 100];
            {
                let mut wr = BufWriter::new(&mut buf);
                for _i in range(0u, 10) {
                    wr.write(&[5; 10]).unwrap();
                }
            }
            assert_eq!(buf.as_slice(), [5; 100].as_slice());
        });
    }

    #[bench]
    fn bench_buf_reader(b: &mut Bencher) {
        b.iter(|| {
            let buf = [5 as u8; 100];
            {
                let mut rdr = BufReader::new(&buf);
                for _i in range(0u, 10) {
                    let mut buf = [0 as u8; 10];
                    rdr.read(&mut buf).unwrap();
                    assert_eq!(buf, [5; 10]);
                }
            }
        });
    }
}<|MERGE_RESOLUTION|>--- conflicted
+++ resolved
@@ -159,13 +159,8 @@
 
         let write_len = min(buf.len(), self.buf.len() - self.pos);
         {
-<<<<<<< HEAD
             let input = &self.buf[self.pos.. self.pos + write_len];
-            let output = buf.slice_to_mut(write_len);
-=======
-            let input = &self.buf[self.pos.. (self.pos + write_len)];
-            let output = &mut buf[.. write_len];
->>>>>>> 537889aa
+            let output = &mut buf[..write_len];
             assert_eq!(input.len(), output.len());
             slice::bytes::copy_memory(output, input);
         }
@@ -354,13 +349,8 @@
 
         let write_len = min(buf.len(), self.buf.len() - self.pos);
         {
-<<<<<<< HEAD
             let input = &self.buf[self.pos.. self.pos + write_len];
-            let output = buf.slice_to_mut(write_len);
-=======
-            let input = &self.buf[self.pos.. (self.pos + write_len)];
-            let output = &mut buf[.. write_len];
->>>>>>> 537889aa
+            let output = &mut buf.slice_to_mut[..write_len];
             assert_eq!(input.len(), output.len());
             slice::bytes::copy_memory(output, input);
         }
